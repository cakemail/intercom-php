<?php
/**
 * Intercom is a customer relationship management and messaging tool for web app owners
 * 
 * This library provides connectivity with the Intercom API (https://api.intercom.io)
 * 
 * Basic usage:
 * 
 * 1. Configure Intercom with your access credentials
 * <code>
 * <?php
 * $intercom = new Intercom('dummy-app-id', 'dummy-api-key');
 * ?>
 * </code>
 * 
 * 2. Make requests to the API
 * <code>
 * <?php
 * $intercom = new Intercom('dummy-app-id', 'dummy-api-key');
 * $users = $intercom->getAllUsers();
 * var_dump($users);
 * ?>
 * </code>
 * 
 * @author    Bruno Pedro <bruno.pedro@cloudwork.com>
 * @copyright Copyright 2013 Nubera eBusiness S.L. All rights reserved.
 * @link      http://www.nubera.com/
 * @license   http://opensource.org/licenses/MIT
 **/


/**
 * Intercom.io API 
 */
class Intercom
{
    /**
     * The Intercom API endpoint
     */
    private $apiEndpoint = 'https://api.intercom.io/v1/';

    /**
     * The Intercom application ID
     */
    private $appId = null;

    /**
     * The Intercom API key
     */
    private $apiKey = null;

    /**
     * Last HTTP error obtained from curl_errno() and curl_error()
     */
    private $lastError = null;

    /**
     * Whether we are in debug mode. This is set by the constructor
     */
    private $debug = false;

    /**
     * The constructor
     *
     * @param  string $appId  The Intercom application ID
     * @param  string $apiKey The Intercom API key
     * @param  string $debug  Optional debug flag
     * @return void
     **/
    public function __construct($appId, $apiKey, $debug = false)
    {
        $this->appId = $appId;
        $this->apiKey = $apiKey;
        $this->debug = $debug;
    }

    /**
     * Check if a given value is an e-mail address.
     *
     * @param  string $value
     * @return boolean
     **/
    private function isEmail($value)
    {
        return filter_var($value, FILTER_VALIDATE_EMAIL);
    }

    /**
     * Make an HTTP call using curl.
     * 
     * @param  string $url       The URL to call
     * @param  string $method    The HTTP method to use, by default GET
     * @param  string $post_data The data to send on an HTTP POST (optional)
     * @return object
     **/
    private function httpCall($url, $method = 'GET', $post_data = null)
    {
        $headers = array('Content-Type: application/json');

        $ch = curl_init($url);

        if ($this->debug) {
            curl_setopt($ch, CURLOPT_VERBOSE, true);
        }

        if ($method == 'POST') {
            curl_setopt($ch, CURLOPT_POSTFIELDS, $post_data);
            curl_setopt($ch, CURLOPT_POST, true);
        } elseif ($method == 'PUT') {
            curl_setopt($ch, CURLOPT_CUSTOMREQUEST, 'PUT');
            curl_setopt($ch, CURLOPT_POSTFIELDS, $post_data);
            $headers[] = 'Content-Length: ' . strlen($post_data);
        } elseif ($method != 'GET') {
            curl_setopt($ch, CURLOPT_CUSTOMREQUEST, $method);
        }
        curl_setopt($ch, CURLOPT_RETURNTRANSFER, true);
        curl_setopt($ch, CURLOPT_HTTPHEADER, $headers);
        curl_setopt($ch, CURLOPT_BUFFERSIZE, 4096);
        curl_setopt($ch, CURLOPT_CONNECTTIMEOUT, 5);
        curl_setopt($ch, CURLOPT_TIMEOUT, 60);
        curl_setopt($ch, CURLOPT_HTTPAUTH, CURLAUTH_BASIC); 
        curl_setopt($ch, CURLOPT_USERPWD, $this->appId . ':' . $this->apiKey);

        $response = curl_exec($ch);

        // Set HTTP error, if any
        $this->lastError = array('code' => curl_errno($ch), 'message' => curl_error($ch));

        return json_decode($response);
    }

    /**
     * Get all users from your Intercom account.
     * 
     * @param  integer $page    The results page number
     * @param  integer $perPage The number of results to return on each page
     * @return object
     **/
    public function getAllUsers($page = 1, $perPage = null)
    {
        $path = 'users/?page=' . $page;

        if (!empty($perPage)) {
            $path .= '&per_page=' . $perPage;
        }

        return $this->httpCall($this->apiEndpoint . $path);
    }

    /**
     * Get a specific user from your Intercom account.
     * 
     * @param  string $id The ID of the user to retrieve
     * @return object
     **/
    public function getUser($id)
    {
        $path = 'users/';
        if ($this->isEmail($id)) {
            $path .= '?email=';
        } else {
            $path .= '?user_id=';
        }
        $path .= urlencode($id);
        return $this->httpCall($this->apiEndpoint . $path);
    }
    
    /**
     * Get the message thread of a specific user from your Intercom account.
     * 
     * @param  string $id The ID of the user to retrieve thread for
     * @return object
     **/
    public function getThread($id)
    {
        $path = 'users/message_threads';
        if ($this->isEmail($id)) {
            $path .= '?email=';
        } else {
            $path .= '?user_id=';
        }
        $path .= urlencode($id);
        return $this->httpCall($this->apiEndpoint . $path);
    }

    /**
     * Create an new message thread associated with a user on your Intercom account
     * 
     * @param  string $userId     The ID of the user
     * @param  string $email      The email of the user (optional)
     * @param  string $body       The body of the message
     * @param  string $currentUrl The URL the user is visiting (optional)
     * @return object
     **/
    public function createThread($userId, $email = null, $body = null, $currentUrl = null)
    {
        $data = array();

        $data['user_id'] = $userId;

        if (!empty($email)) {
            $data['email'] = $email;
        }
      
        $data['body'] = $body;

        if (!empty($currentUrl)) {
            $data['current_url'] = $currentUrl;
        }
        $path = 'users/message_threads';

        return $this->httpCall($this->apiEndpoint . $path, 'POST', json_encode($data));
    }


    /**
     * Create a user on your Intercom account.
<<<<<<< HEAD
     * 
     * @param  string $id                The ID of the user to be created
     * @param  string $email             The user's email address (optional)
     * @param  string $name              The user's name (optional)
     * @param  string $unsubscribed      The user's email unsubscribe preference. true or false. (optional)
     * @param  array  $customData        Any custom data to be aggregate to the user's record (optional)
     * @param  long   $createdAt         UNIX timestamp describing the date and time when the user was created (optional)
     * @param  string $lastSeenIp        The last IP address where the user was last seen (optional)
     * @param  string $lastSeenUserAgent The last user agent of the user's browser (optional)
     * @param  long   $lastRequestAt     UNIX timestamp of the user's last request (optional)
     * @param  string $method            HTTP method, to be used by updateUser()
=======
     *
     * @param  string $id                     The ID of the user to be created
     * @param  string $email                  The user's email address (optional)
     * @param  string $name                   The user's name (optional)
     * @param  array  $customData             Any custom data to be aggregate to the user's record (optional)
     * @param  long   $createdAt              UNIX timestamp describing the date and time when the user was created (optional)
     * @param  string $lastSeenIp             The last IP address where the user was last seen (optional)
     * @param  string $lastSeenUserAgent      The last user agent of the user's browser (optional)
     * @param  long   $lastRequestAt          UNIX timestamp of the user's last request (optional)
     * @param  bool   $unsubscribedFromEmails The user's email subscription status (optional)
     * @param  string $method                 HTTP method, to be used by updateUser()
>>>>>>> 462adcd5
     * @return object
     **/
    public function createUser($id,
                               $email = null,
                               $name = null,
							   $unsubscribed = null,							   
                               $customData = array(),
                               $createdAt = null,
                               $lastSeenIp = null,
                               $lastSeenUserAgent = null,
                               $lastRequestAt = null,
                               $unsubscribedFromEmails = null,
                               $method = 'POST')
    {
        $data = array();

        $data['user_id'] = $id;

        if (!empty($email)) {
            $data['email'] = $email;
        }

        if (!empty($name)) {
            $data['name'] = $name;
        }

        if (!empty($unsubscribed)) {
            $data['unsubscribed_from_emails'] = $unsubscribed;
        }

        if (!empty($createdAt)) {
            $data['created_at'] = $createdAt;
        }

        if (!empty($lastSeenIp)) {
            $data['last_seen_ip'] = $lastSeenIp;
        }

        if (!empty($lastSeenUserAgent)) {
            $data['last_seen_user_agent'] = $lastSeenUserAgent;
        }

        if (!empty($lastRequestAt)) {
            $data['last_request_at'] = $lastRequestAt;
        }

        if (!empty($customData)) {
            $data['custom_data'] = $customData;
        }
<<<<<<< HEAD
		
=======

        if (is_bool($unsubscribedFromEmails)) {
            $data['unsubscribed_from_emails'] = $unsubscribedFromEmails;
        }

>>>>>>> 462adcd5
        $path = 'users';
        return $this->httpCall($this->apiEndpoint . $path, $method, json_encode($data));
    }

    /**
     * Update an existing user on your Intercom account.
<<<<<<< HEAD
     * 
     * @param  string $id                The ID of the user to be updated
     * @param  string $email             The user's email address (optional)
     * @param  string $name              The user's name (optional)
     * @param  string $unsubscribed      The user's email unsubscribe preference. true or false. (optional)
     * @param  array  $customData        Any custom data to be aggregate to the user's record (optional)
     * @param  long   $createdAt         UNIX timestamp describing the date and time when the user was created (optional)
     * @param  string $lastSeenIp        The last IP address where the user was last seen (optional)
     * @param  string $lastSeenUserAgent The last user agent of the user's browser (optional)
     * @param  long   $lastRequestAt     UNIX timestamp of the user's last request (optional)
=======
     *
     * @param  string $id                     The ID of the user to be updated
     * @param  string $email                  The user's email address (optional)
     * @param  string $name                   The user's name (optional)
     * @param  array  $customData             Any custom data to be aggregate to the user's record (optional)
     * @param  long   $createdAt              UNIX timestamp describing the date and time when the user was created (optional)
     * @param  string $lastSeenIp             The last IP address where the user was last seen (optional)
     * @param  string $lastSeenUserAgent      The last user agent of the user's browser (optional)
     * @param  long   $lastRequestAt          UNIX timestamp of the user's last request (optional)
     * @param  bool   $unsubscribedFromEmails The user's email subscription status (optional)
>>>>>>> 462adcd5
     * @return object
     **/
    public function updateUser($id,
                               $email = null,
                               $name = null,
							   $unsubscribed = null,
                               $customData = array(),
                               $createdAt = null,
                               $lastSeenIp = null,
                               $lastSeenUserAgent = null,
                               $lastRequestAt = null,
                               $unsubscribedFromEmails = null)
    {
<<<<<<< HEAD
        return $this->createUser($id, $email, $name, $unsubscribed, $customData, $createdAt, $lastSeenIp, $lastSeenUserAgent, $lastRequestAt, 'PUT');
=======
        return $this->createUser($id, $email, $name, $customData, $createdAt, $lastSeenIp, $lastSeenUserAgent, $lastRequestAt, $unsubscribedFromEmails, 'PUT');
>>>>>>> 462adcd5
    }

    /**
     * Delete an existing user from your Intercom account
     * 
     * @param  string $id The ID of the user to be deleted
     * @return object
     **/
    public function deleteUser($id)
    {
        $path = 'users/';
        if ($this->isEmail($id)) {
            $path .= '?email=';
        } else {
            $path .= '?user_id=';
        }
        $path .= urlencode($id);
        return $this->httpCall($this->apiEndpoint . $path, 'DELETE');
    }

    /**
     * Create an impression associated with a user on your Intercom account
     * 
     * @param  string $userId     The ID of the user
     * @param  string $email      The email of the user (optional)
     * @param  string $userIp     The IP address of the user (optional)
     * @param  string $userAgent  The user agent of the user (optional)
     * @param  string $currentUrl The URL the user is visiting (optional)
     * @return object
     **/
    public function createImpression($userId, $email = null, $userIp = null, $userAgent = null, $currentUrl = null)
    {
        $data = array();

        $data['user_id'] = $userId;

        if (!empty($email)) {
            $data['email'] = $email;
        }

        if (!empty($userIp)) {
            $data['user_ip'] = $userIp;
        }

        if (!empty($userAgent)) {
            $data['user_agent'] = $userAgent;
        }

        if (!empty($currentUrl)) {
            $data['current_url'] = $currentUrl;
        }
        $path = 'users/impressions';

        return $this->httpCall($this->apiEndpoint . $path, 'POST', json_encode($data));
    }

    /**
     * Get the last error from curl.
     * 
     * @return array Array with 'code' and 'message' indexes
     */
    public function getLastError()
    {
        return $this->lastError;
    }


    /**
     * Get a specific tag from your Intercom account.
     * 
     * @param  string $name The Name of the tag to retrieve
     * @return object
     **/
    public function getTag($name)
    {
        $path = 'tags/';
        $path .= '?name=' . urlencode($name);
        return $this->httpCall($this->apiEndpoint . $path);
    }


    /**
     * Create a tag on your Intercom account.
     * 
     * @param  string $name         The tag's name (required)
     * @param  array  $emails       Array of users to tag (optional)
     * @param  array  $userIds      Array of user ids to tag (optional)
     * @param  string $color        The color of the tag (must be "green", "red", "teal", "gold", "blue", or "purple").
     * @param  string $action       required (if emails or userIds are not empty) — either "tag" or "untag"
     * @param  string $method       HTTP method, to be used by updateTag()
     **/
    public function createTag($name,
                               $emails = null,
                               $userIds = null,
                               $color = null,
                               $action = null,
                               $method = "POST")
    {
        $data = array();

        $data['name'] = $name;

        if (!empty($email)) {
            $data['email'] = $email;
        }

        if (!empty($action)) {
            $data['tag_or_untag'] = $action;
        }

        if (!empty($emails)) {      
            $data['emails'] = $emails;
        }

        if (!empty($userIds)) {     
            $data['user_ids'] = $userIds;
        }

        if (!empty($color)) {
            $data['color'] = $color;
        }

        $path = 'tags';
        return $this->httpCall($this->apiEndpoint . $path, $method, json_encode($data));
    }

    /**
     * Create a tag on your Intercom account.
     * 
     * @param  string $name         The tag's name (required)
     * @param  array  $emails       Array of users to tag (optional)
     * @param  array  $userIds      Array of user ids to tag (optional)
     * @param  string $color        The color of the tag (must be "green", "red", "teal", "gold", "blue", or "purple").
     * @param  string $action       required (if emails or userIds are not empty) — either "tag" or "untag"
     **/
    public function updateTag($name,
                               $emails = null,
                               $userIds = null,
                               $color = null,
                               $action = null)
    {
        return $this->createTag($name, $emails, $userIds, $color, $action, 'PUT');

    }
}
?><|MERGE_RESOLUTION|>--- conflicted
+++ resolved
@@ -215,19 +215,6 @@
 
     /**
      * Create a user on your Intercom account.
-<<<<<<< HEAD
-     * 
-     * @param  string $id                The ID of the user to be created
-     * @param  string $email             The user's email address (optional)
-     * @param  string $name              The user's name (optional)
-     * @param  string $unsubscribed      The user's email unsubscribe preference. true or false. (optional)
-     * @param  array  $customData        Any custom data to be aggregate to the user's record (optional)
-     * @param  long   $createdAt         UNIX timestamp describing the date and time when the user was created (optional)
-     * @param  string $lastSeenIp        The last IP address where the user was last seen (optional)
-     * @param  string $lastSeenUserAgent The last user agent of the user's browser (optional)
-     * @param  long   $lastRequestAt     UNIX timestamp of the user's last request (optional)
-     * @param  string $method            HTTP method, to be used by updateUser()
-=======
      *
      * @param  string $id                     The ID of the user to be created
      * @param  string $email                  The user's email address (optional)
@@ -239,7 +226,6 @@
      * @param  long   $lastRequestAt          UNIX timestamp of the user's last request (optional)
      * @param  bool   $unsubscribedFromEmails The user's email subscription status (optional)
      * @param  string $method                 HTTP method, to be used by updateUser()
->>>>>>> 462adcd5
      * @return object
      **/
     public function createUser($id,
@@ -289,33 +275,17 @@
         if (!empty($customData)) {
             $data['custom_data'] = $customData;
         }
-<<<<<<< HEAD
-		
-=======
 
         if (is_bool($unsubscribedFromEmails)) {
             $data['unsubscribed_from_emails'] = $unsubscribedFromEmails;
         }
 
->>>>>>> 462adcd5
         $path = 'users';
         return $this->httpCall($this->apiEndpoint . $path, $method, json_encode($data));
     }
 
     /**
      * Update an existing user on your Intercom account.
-<<<<<<< HEAD
-     * 
-     * @param  string $id                The ID of the user to be updated
-     * @param  string $email             The user's email address (optional)
-     * @param  string $name              The user's name (optional)
-     * @param  string $unsubscribed      The user's email unsubscribe preference. true or false. (optional)
-     * @param  array  $customData        Any custom data to be aggregate to the user's record (optional)
-     * @param  long   $createdAt         UNIX timestamp describing the date and time when the user was created (optional)
-     * @param  string $lastSeenIp        The last IP address where the user was last seen (optional)
-     * @param  string $lastSeenUserAgent The last user agent of the user's browser (optional)
-     * @param  long   $lastRequestAt     UNIX timestamp of the user's last request (optional)
-=======
      *
      * @param  string $id                     The ID of the user to be updated
      * @param  string $email                  The user's email address (optional)
@@ -326,7 +296,6 @@
      * @param  string $lastSeenUserAgent      The last user agent of the user's browser (optional)
      * @param  long   $lastRequestAt          UNIX timestamp of the user's last request (optional)
      * @param  bool   $unsubscribedFromEmails The user's email subscription status (optional)
->>>>>>> 462adcd5
      * @return object
      **/
     public function updateUser($id,
@@ -340,11 +309,7 @@
                                $lastRequestAt = null,
                                $unsubscribedFromEmails = null)
     {
-<<<<<<< HEAD
-        return $this->createUser($id, $email, $name, $unsubscribed, $customData, $createdAt, $lastSeenIp, $lastSeenUserAgent, $lastRequestAt, 'PUT');
-=======
         return $this->createUser($id, $email, $name, $customData, $createdAt, $lastSeenIp, $lastSeenUserAgent, $lastRequestAt, $unsubscribedFromEmails, 'PUT');
->>>>>>> 462adcd5
     }
 
     /**
